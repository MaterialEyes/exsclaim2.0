--- conflicted
+++ resolved
@@ -1,7 +1,5 @@
-This directory contains the basic code for running the EXSCLAIM code:
+EXSCLAIM2.0: LLM-powered Automatic **EX**traction, **S**eparation, and **C**aption-based natural **L**anguage **A**nnotation of **IM**ages from scientific figures
 
-<<<<<<< HEAD
-=======
 
 ## 🤔 Consider Collaboration
 
@@ -34,17 +32,8 @@
 cd exsclaim
 pip setup.py install
 python load_models.py
->>>>>>> 3eb26c4f
 ```
-1. Create the environment and install dependencies
-   conda create --name myenv python=3.11
-   conda active myenv
-   pip install -r requirement.txt
 
-<<<<<<< HEAD
-2. Load the pretrained models
-   python load_models.py
-=======
 #### Scrapping data from dynamic journal webpages
 If scrapping data from Journals that use javascript (e.g. RSC, ACS) you need to set up chrome-driver and chrome and add their path to the `exsclaim/journal.py` file.
 ```
@@ -58,9 +47,25 @@
 
 ## Acknowledgements <a name="credits"></a>
 This material is based upon work supported by Laboratory Directed Research and Development (LDRD) funding from Argonne National Laboratory, provided by the Director, Office of Science, of the U.S. Department of Energy under Contract No. DE-AC02-06CH11357
->>>>>>> 3eb26c4f
 
-3. Run EXSCLAIM
-   python app.py
+This work was performed at the Center for Nanoscale Materials, a U.S. Department of Energy Office of Science User Facility, and supported by the U.S. Department of Energy, Office of Science, under Contract No. DE-AC02-06CH11357.
 
+We gratefully acknowledge the computing resources provided on Bebop, a high-performance computing cluster operated by the Laboratory Computing Resource Center at Argonne National Laboratory.
+
+## Citation
+If you find EXSCLAIM! useful, please encourage its development by citing the following [paper](https://arxiv.org/abs/2103.10631) in your research:
+```
+Schwenker, E., Jiang, W. Spreadbury, T., Ferrier N., Cossairt, O., Chan M.K.Y., EXSCLAIM! - An automated pipeline for the construction and
+labeling of materials imaging datasets from scientific literature. arXiv e-prints (2021): arXiv-2103
+```
+
+#### Bibtex
+```
+@article{schwenker2021exsclaim,
+  title={EXSCLAIM! - An automated pipeline for the construction of labeled materials imaging datasets from literature},
+  author={Schwenker, Eric and Jiang, Weixin and Spreadbury, Trevor and Ferrier, Nicola and Cossairt, Oliver and Chan, Maria KY},
+  journal={arXiv e-prints},
+  pages={arXiv--2103},
+  year={2021}
+}
 ```