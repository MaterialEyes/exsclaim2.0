# Copyright 2019 MaterialEyes
# (see accompanying license files for details).

"""Definition of the ExsclaimTool classes.
This module defines the central objects in the EXSCLAIM!
package. All the model classes are independent of each
other, but they expose the same interface, so they are
interchangeable.
"""

from .browser import ExsclaimBrowser
from .caption import safe_summarize_caption, get_context, get_keywords, safe_separate_captions
from .journal import journals
from .utilities import initialize_results_dir, Printer

from abc import ABC, abstractmethod
from bs4 import BeautifulSoup
from glob import glob
from langchain.document_loaders import UnstructuredHTMLLoader
from langchain.embeddings import HuggingFaceEmbeddings, OpenAIEmbeddings
from logging import getLogger
from pathlib import Path
from PIL import Image
from playwright.sync_api import Browser
from time import time_ns as timer, time, sleep

import json
import os
import requests
import shutil
import shutil
import cv2
import numpy as np
<<<<<<< HEAD
from PIL import Image
import numpy as np
from langchain.embeddings import OpenAIEmbeddings
=======


__all__ = ["ExsclaimTool", "JournalScraper", "HTMLScraper", "CaptionDistributor"]
>>>>>>> 3eb26c4f


class ExsclaimTool(ABC):
	def __init__(self, search_query, logger_name=None):
		self.logger = getLogger(logger_name if logger_name is not None else __name__)
		self.initialize_query(search_query)

	def initialize_query(self, search_query):
		"""initializes search query as instance attribute

		Args:
			search_query (a dict or path to dict): The Query JSON
		"""
		if isinstance(search_query, dict):
			self.search_query = search_query
		else:
			try:
				with open(search_query) as f:
					# Load query file to dict
					self.search_query = json.load(f)
			except Exception as e:
				self.logger.debug(f"Search Query must be a pathlib.Path or dictionary, not {search_query.__class__.__name__}.")
				self.logger.exception(e)

		# Set up file structure
		self.results_directory = initialize_results_dir(self.search_query.get("results_dirs", None)) / self.search_query["name"]
		# set up logging / printing
		self.print = "print" in self.search_query.get("logging", [])

	@abstractmethod
	def _load_model(self):
		pass

	@abstractmethod
	def _update_exsclaim(self):
		pass

	@abstractmethod
	def _run_loop_function(self, search_query, exsclaim_json: dict, figure: Path, new_separated:set):
		...

	def _run(self, search_query, exsclaim_dict:dict, display_name:str, subdirectory:str, loop_process_string:str,
			 path:Path=None, N:int=100):
		self.display_info(f"Running {display_name}\n")
		self.results_directory.mkdir(exist_ok=True)

		t0 = timer()
		# List of objects (figures, captions, etc) that have already been separated
		file = self.results_directory / subdirectory

		if file.is_file():
			with open(file, "r", encoding="utf-8") as f:
				separated = {line.strip() for line in f.readlines()}
		else:
			separated = set()

		with open(file, "w", encoding="utf-8") as f:
			for figure in separated:
				f.write(f"{Path(figure).name}\n")
		# Figure extra goes here
		new_separated = set()

		counter = 1
		figures = [
			(path / exsclaim_dict[figure]["figure_name"] if path is not None else exsclaim_dict[figure]["figure_name"])
			for figure in exsclaim_dict
			if exsclaim_dict[figure]["figure_name"] not in separated
		]

		for _path in figures:
			self.display_info(f">>> ({counter:,} of {+len(figures):,}) {loop_process_string} from: {figure_path}")

			try:
				exsclaim_dict = self._loop_func(search_query, exsclaim_dict, _path, new_separated)
			except Exception as e:
				self.display_exception(e)

			# Save to file every N iterations (to accommodate restart scenarios)
			if counter % N == 0:
				self._appendJSON(self.exsclaim_json, new_separated)
				new_separated = set()
			counter += 1

		t1 = timer()
		# The timer measures in nanoseconds, this will convert it to seconds
		time_diff = (t1 - t0) / 1e9
		self.display_info(f">>> Time Elapsed: {time_diff:,.2f} sec\t({counter - 1:,} figures)\n")
		self._appendJSON(exsclaim_dict, new_separated)
		return self.exsclaim_dict

	@abstractmethod
	def run(self, search_query:dict, exsclaim_json:dict):
		pass

	def display_info(self, info):
		"""Display information to the user as the specified in the query

		Args:
			info (str): A string to display (either to stdout, a log file)
		"""
		if self.print:
			Printer(info)
		self.logger.info(info)

	def display_exception(self, e:Exception):
		error_msg = f"<!> ERROR: An exception occurred in {self.__class__.__name__} on figure: {figure_path}. Exception: {e}"
		if self.print:
			Printer(error_msg)

		self.logger.exception(error_msg)


class JournalScraper(ExsclaimTool):
<<<<<<< HEAD
    """
    JournalScraper object.
    Extract scientific figures from journal articles by passing
    a json-style search query to the run method
    Parameters:
    None
    """

    journals = {
        "nature": journal.Nature,
    }

    def __init__(self, search_query):
        self.logger = logging.getLogger(__name__ + ".JournalScraper")
        self.initialize_query(search_query)
        self.new_articles_visited = set()

    def _load_model(self):
        pass

    def _update_exsclaim(self, exsclaim_dict, article_dict):
        """Update the exsclaim_dict with article_dict contents

        Args:
            exsclaim_dict (dict): An EXSCLAIM JSON
            article_dict (dict):
        Returns:
            exsclaim_dict (dict): EXSCLAIM JSON with article_dict
                contents added.
        """
        exsclaim_dict.update(article_dict)
        return exsclaim_dict

    def _appendJSON(self, filename, exsclaim_json):
        """Commit updates to exsclaim json and update list of scraped articles

        Args:
            filename (string): File in which to store the updated EXSCLAIM JSON
            exsclaim_json (dict): Updated EXSCLAIM JSON
        """
        with open(filename, "w") as f:
            json.dump(exsclaim_json, f, indent=3)
        articles_file = self.results_directory / "_articles"
        with open(articles_file, "a") as f:
            for article in self.new_articles_visited:
                f.write("%s\n" % article.split("/")[-1])

    def run(self, search_query, exsclaim_json={}):
        """Run the JournalScraper to find relevant article figures

        Args:
            search_query (dict): A Search Query JSON to guide search
            exsclaim_json (dict): An EXSCLAIM JSON to store results in
        Returns:
            exsclaim_json (dict): Updated with results of search
        """
        self.display_info("Running Journal Scraper\n")
        # Checks that user inputted journal family has been defined and
        # grabs instantiates an instance of the journal family object
        journal_family_name = search_query["journal_family"]
        if journal_family_name not in self.journals:
            raise NameError(
                "journal family {0} is not defined".format(journal_family_name)
            )
        journal_subclass = self.journals[journal_family_name]
        j_instance = journal_subclass(search_query)

        os.makedirs(self.results_directory, exist_ok=True)
        t0 = time.time()
        counter = 1
        articles = j_instance.get_article_extensions()
        # Extract figures, captions, and metadata from each article
        for article in articles:
            self.display_info(
                ">>> ({0} of {1}) Extracting figures from: ".format(
                    counter, len(articles)
                )
                + article.split("/")[-1]
            )
            try:
                request = j_instance.domain + article
                article_dict = j_instance.get_article_figures(request)
                exsclaim_json = self._update_exsclaim(exsclaim_json, article_dict)
                self.new_articles_visited.add(article)
            except Exception:
                 pass
            #     exception_string = (
            #        "<!> ERROR: An exception occurred in"
            #        " JournalScraper on article: {}".format(article)
            #     )
            #     if self.print:
            #        Printer(exception_string + "\n")
            #     self.logger.exception(exception_string)

            # Save to file every N iterations (to accomodate restart scenarios)
            if counter % 1000 == 0:
                self._appendJSON(
                    self.results_directory / "exsclaim.json", exsclaim_json
                )
            counter += 1

        t1 = time.time()
        self.display_info(
            ">>> Time Elapsed: {0:.2f} sec ({1} articles)\n".format(
                t1 - t0, int(counter - 1)
            )
        )
        self._appendJSON(self.results_directory / "exsclaim.json", exsclaim_json)
        return exsclaim_json
    
=======
	"""
	JournalScraper object.
	Extract scientific figures from journal articles by passing
	a json-style search query to the run method
	Parameters:
	None
	"""
	def __init__(self, search_query:dict):
		super().__init__(search_query, __name__ + ".JournalScraper")
		self.new_articles_visited = set()

	def _load_model(self):
		pass

	def _update_exsclaim(self, exsclaim_dict, article_dict):
		"""Update the exsclaim_dict with article_dict contents

		Args:
			exsclaim_dict (dict): An EXSCLAIM JSON
			article_dict (dict):
		Returns:
			exsclaim_dict (dict): EXSCLAIM JSON with article_dict
				contents added.
		"""
		exsclaim_dict.update(article_dict)
		return exsclaim_dict

	def _appendJSON(self, filename, exsclaim_json):
		"""Commit updates to exsclaim json and update list of scraped articles

		Args:
			filename (string): File in which to store the updated EXSCLAIM JSON
			exsclaim_json (dict): Updated EXSCLAIM JSON
		"""
		with open(filename, "w") as f:
			json.dump(exsclaim_json, f, indent=3)
		articles_file = self.results_directory / "_articles"
		with open(articles_file, "a") as f:
			for article in self.new_articles_visited:
				f.write(f"{article.split('/')[-1]}\n")

	def _run_loop_function(self, search_query, exsclaim_json: dict, figure: Path, new_separated: set):
		return exsclaim_json

	def run(self, search_query, exsclaim_json={}):
		"""Run the JournalScraper to find relevant article figures

		Args:
			search_query (dict): A Search Query JSON to guide search
			exsclaim_json (dict): An EXSCLAIM JSON to store results in
		Returns:
			exsclaim_json (dict): Updated with results of search
		"""
		self.display_info("Running Journal Scraper\n")
		# Checks that user inputted journal family has been defined and
		# grabs instantiates an instance of the journal family object
		journal_family_name = search_query["journal_family"]
		if journal_family_name not in journals:
			raise NameError(f"Journal family {journal_family_name} is not defined.")
		journal_subclass = journals[journal_family_name]
		journal = journal_subclass(search_query)

		self.results_directory.mkdir(exist_ok=True)
		t0 = time()

		articles = journal.get_article_extensions()
		# Extract figures, captions, and metadata from each article
		for counter, article in enumerate(articles, start=1):
			self.display_info(
				">>> ({0} of {1}) Extracting figures from: ".format(
					counter, len(articles)
				)
				+ article.split("/")[-1]
			)
			try:
				request = journal.domain + article
				article_dict = journal.get_article_figures(request)
				exsclaim_json = self._update_exsclaim(exsclaim_json, article_dict)
				self.new_articles_visited.add(article)
			except Exception:
				pass
						# Save to file every N iterations (to accommodate restart scenarios)
			if counter % 1_000 == 0:
				self._appendJSON(
					self.results_directory / "exsclaim.json", exsclaim_json
				)

		t1 = time()
		self.display_info(f">>> Time Elapsed: {t1-t0:.2f} sec ({counter-1:,} articles)\n")
		self._appendJSON(self.results_directory / "exsclaim.json", exsclaim_json)
		return exsclaim_json


class HTMLScraper(ExsclaimTool, ExsclaimBrowser):
	"""
	HTMLScraper object.
	Extract scientific figures from user provided html articles
	a json-style search query to the run method
	Parameters:
	None
	"""

	def __init__(self, search_query, browser:Browser=None): # provide the location with the folder with the html files
		super().__init__(search_query, logger_name=__name__ + ".HTMLScraper")
		ExsclaimBrowser.__init__(self, browser=browser)
		# self.new_articles_visited = set()
		self.search_query = search_query
		self.open = search_query.get("open", False)
		self.order = search_query.get("order", "relevant")

		# Set up file structure
		base_results_dir = initialize_results_dir(
			self.search_query.get("results_dirs", None)
		)
		self.results_directory = base_results_dir / self.search_query["name"]
		figures_directory = self.results_directory / "figures"
		figures_directory.mkdir(exist_ok=True)

	def extract_figures_from_html(self, soup):
		figure_list = soup.find_all("figure")
		return figure_list

	def save_figures_rsc(self, filename):
		# Load the HTML file and create a BeautifulSoup object
		with open(filename, "r", encoding="utf-8") as file:
			soup = BeautifulSoup(file.read(), "html.parser")

		url_tag = soup.find("link", rel="canonical")

		if url_tag is not None:
			image_url = url_tag.get("href")
			article_name = image_url.split("/")[-1].split("?")[0]
		else:
			article_name = filename.split(".")[0]

		figures = soup.find_all('div', class_='img-tbl')
		article_json = {}
		figure_number = 1

		for figure in figures:
			try:
				img_url = figure.find('a')['href']
			except:
				img_tags = figure.find('img')['data-original']
				img_url = f"https://pubs.rsc.org/{img_tags}"

			figure_caption = figure.find('figcaption').get_text(strip=True)

			if img_url is not None:
				self.page.goto(img_url)

			figure_name = f"{article_name}_fig{figure_number}.png"
			figure_path = Path("output") / "figures" / figure_name

			# initialize the figure's json
			figure_json = {
				"title": soup.find("title").get_text(),
				"article_name": article_name,
				"image_url": image_url,
				"figure_name": figure_name,
				"full_caption": figure_caption,
				"figure_path": str(figure_path),
				"master_images": [],
				"article_url":[],
				"license": [],
				"open": [],
				"unassigned": {
					"master_images": [],
					"dependent_images": [],
					"inset_images": [],
					"subfigure_labels": [],
					"scale_bar_labels": [],
					"scale_bar_lines": [],
					"captions": [],
				},
			}
			# add all results
			article_json[figure_name] = figure_json
			figure_number += 1  # increment figure number
			# Open a file in write binary mode, and write to it
			figures_directory = self.results_directory / "figures"
			figure_path = os.path.join(figures_directory, figure_name)

			sleep(3)
			self.page.screenshot(path=figure_path)

			# Load the image
			img = cv2.imread(figure_path, cv2.IMREAD_UNCHANGED)

			# Convert the image to RGBA (just in case the image is in another format)
			img = cv2.cvtColor(img, cv2.COLOR_BGR2RGBA)

			# Define a 2D filter that will turn black (also shades close to black) pixels to transparent
			low = np.array([0, 0, 0, 0])
			high = np.array([50, 50, 50, 255])

			# Apply the mask (this will turn 'black' pixels to transparent)
			mask = cv2.inRange(img, low, high)
			img[mask > 0] = [0, 0, 0, 0]

			# Convert the image back to PIL format and save the result
			img_pil = Image.fromarray(img)
			img_pil.save(figure_path)
			print('image saved as: ', figure_path)

		return article_json

	def save_figures_wiley(self, filename):
		# Load the HTML file and create a BeautifulSoup object
		with open(filename, "r", encoding="utf-8") as file:
			html_content = file.read()

		soup = BeautifulSoup(html_content, "html.parser")
		# url_tag = soup.find("link", rel="canonical")
		url_tag = soup.find('meta', attrs={'name': 'pbContext'})
		content = url_tag['content']
		doi_str = [s for s in content.split(';') if 'doi' in s]
		article_doi_list = [doi for doi in doi_str if doi.startswith('article')]
		article_name = article_doi_list[0].split('\\:')[1].split("/")[1]
		# Extract figures from the HTML

		figures = soup.find_all("figure")
		# print(figures)
		article_json = {}
		figure_number = 1

		for figure in figures:

			img = figure.find('img')
			if img:
				img_tags = img['src']
			else:
				source = figure.find('source')
				if source:
					img_tags = source['srcset']
				else:
					img_tags = None

			if img_tags is not None:
				img_url = f"https://onlinelibrary.wiley.com/{img_tags}"
				self.page.goto(img_url)

				# Extract caption
				figure_caption = ""
				caption_tag = figure.find('figcaption')
				if caption_tag:
					# Remove unwanted child elements to avoid redundant text
					for unwanted in caption_tag.find_all(class_="figure-extra"):
						unwanted.extract()

					# Separate figure title and description
					figure_title = caption_tag.find(class_="figure__title")
					if figure_title:
						title_text = figure_title.get_text(strip=True) + ':'
						figure_title.extract()  # remove it from the caption
					else:
						title_text = ''

					caption = title_text + caption_tag.get_text(strip=True)

				else:
					caption_tag = figure.find('p', class_='caption-style')
					if caption_tag:
						caption = caption_tag.get_text(strip=True)
					else:
						caption = None


				# figure_caption = ""
				# caption_tag = figure.find('figcaption')
				# if caption_tag:
				#	 # Remove unwanted child elements to avoid redundant text
				#	 for unwanted in caption_tag.find_all(class_="figure-extra"):
				#		 unwanted.extract()

				#	 # Separate figure title and description
				#	 figure_title = caption_tag.find(class_="figure__title")
				#	 if figure_title:
				#		 title_text = figure_title.get_text(strip=True) + '. '
				#		 figure_title.extract()  # remove it from the caption
				#	 else:
				#		 title_text = ''

				#	 caption = title_text + caption_tag.get_text(strip=True)

				# else:
				#	 caption_tag = figure.find('p', class_='caption-style')
				#	 if caption_tag:
				#		 caption = caption_tag.get_text(strip=True)
				#	 else:
				#		 caption = None

				if caption_tag:
					figure_caption += caption_tag.get_text()


					figure_name = article_name + "_fig" + str(figure_number) + ".png"
					figure_path = (
							Path("output")  / "figures" / figure_name
					)
					# print('init_figurepath',figure_path )

					# initialize the figure's json
					figure_json = {
						"title": soup.find("title").get_text(),
						"article_name": article_name,
						"image_url": img_url,
						"figure_name": figure_name,
						"full_caption": figure_caption,
						"figure_path": str(figure_path),
						"master_images": [],
						"article_url":[],
						"license": [],
						"open": [],
						"unassigned": {
							"master_images": [],
							"dependent_images": [],
							"inset_images": [],
							"subfigure_labels": [],
							"scale_bar_labels": [],
							"scale_bar_lines": [],
							"captions": [],
						},
					}
					# add all results
					article_json[figure_name] = figure_json
					figure_number += 1  # increment figure number
					# Open a file with write binary mode, and write to it
					figures_directory = self.results_directory / "figures"
					figure_path = os.path.join(figures_directory , figure_name)
					# print('figurepath',figure_path )

					with open(figure_path, 'wb') as out_file:
						sleep(3)
						self.page.screenshot(path=figure_path)

						# Load the image
						img = cv2.imread(figure_path, cv2.IMREAD_UNCHANGED)

						# Convert the image to RGBA (just in case the image is in another format)
						img = cv2.cvtColor(img, cv2.COLOR_BGR2RGBA)

						# Define a 2D filter that will turn black (also shades close to black) pixels to transparent
						low = np.array([0, 0, 0, 0])
						high = np.array([50, 50, 50, 255])

						# Apply the mask (this will turn 'black' pixels to transparent)
						mask = cv2.inRange(img, low, high)
						img[mask > 0] = [0, 0, 0, 0]

						# Convert the image back to PIL format and save the result
						img_pil = Image.fromarray(img)
						img_pil.save(figure_path)
						print(f"image saved as: {figure_path}")
		return article_json

	def save_figures_acs(self, filename):
		# Load the HTML file and create a BeautifulSoup object
		with open(filename, "r", encoding="utf-8") as file:
			html_content = file.read()

		soup = BeautifulSoup(html_content, "html.parser")
		url_tag = soup.find("link", rel="canonical")

		if url_tag is not None:
			image_url = url_tag.get("href")
			article_name = image_url.split("/")[-1].split("?")[0]
		else:
			article_name = filename.split(".")[0]

		# Extract figures from the HTML
		figures = self.extract_figures_from_html(soup)
		unique_figures = []
		unique_data_indices = set()

		for figure in figures:
			data_index = figure.get('data-index')
			if data_index not in unique_data_indices:
				unique_data_indices.add(data_index)
				unique_figures.append(figure)
		figures = unique_figures

		article_json = {}
		figure_number = 1

		for figure in figures:
			img_tags = figure.find_all("img")
			for img_tag in img_tags:
				img_url = img_tag.get("src")
				img_url = img_url.replace("medium", "large").replace("gif", "jpeg")
				img_url = f"https://pubs.acs.org{img_url}"
				captions = figure.find_all("p")

				figure_caption = ""
				for caption in captions:
					if caption is not None:
						figure_caption += caption.get_text()

				if img_url is not None:
					self.page.goto(img_url)
					# response = requests.get(img_url, stream=True)

					figure_name = f"{article_name}_fig{figure_number}.png"
					figure_path = Path("output") / "figures" / figure_name

					# initialize the figure's json
					figure_json = {
						"title": soup.find("title").get_text(),
						"article_name": article_name,
						"image_url": image_url,
						"figure_name": figure_name,
						"full_caption": figure_caption,
						"figure_path": str(figure_path),
						"master_images": [],
						"article_url": [],
						"license": [],
						"open": [],
						"unassigned": {
							"master_images": [],
							"dependent_images": [],
							"inset_images": [],
							"subfigure_labels": [],
							"scale_bar_labels": [],
							"scale_bar_lines": [],
							"captions": [],
						},
					}
					# add all results
					article_json[figure_name] = figure_json
					figure_number += 1  # increment figure number
					# Open a file with write binary mode, and write to it
					figures_directory = self.results_directory / "figures"
					figure_path = os.path.join(figures_directory, figure_name)

					with open(figure_path, 'wb') as out_file:
						sleep(3)
						self.page.screenshot(path=figure_path)

						# Load the image
						img = cv2.imread(figure_path, cv2.IMREAD_UNCHANGED)

						# Convert the image to RGBA (just in case the image is in another format)
						img = cv2.cvtColor(img, cv2.COLOR_BGR2RGBA)

						# Define a 2D filter that will turn black (also shades close to black) pixels to transparent
						low = np.array([0, 0, 0, 0])
						high = np.array([50, 50, 50, 255])

						# Apply the mask (this will turn 'black' pixels to transparent)
						mask = cv2.inRange(img, low, high)
						img[mask > 0] = [0, 0, 0, 0]

						# Convert the image back to PIL format and save the result
						img_pil = Image.fromarray(img)
						img_pil.save(figure_path)
						print('image saved as: ', figure_path)
		return article_json  # return outside of the for loop to make sure all figures are included

	def save_figures_nature(self, filename):
		# Load the HTML file and create a BeautifulSoup object
		with open(filename, "r", encoding="utf-8") as file:
			html_content = file.read()

		soup = BeautifulSoup(html_content, "html.parser")
		url_tag = soup.find("link", rel="canonical")
		if url_tag is not None:
			image_url = url_tag.get("href")
			article_name = image_url.split("/")[-1].split("?")[0]
		else:
			article_name = filename.split(".")[0]

		# Extract figures from the HTML
		figures = self.extract_figures_from_html(soup)
		article_json = {}
		figure_number = 1

		for figure in figures:
			img_tags = figure.find_all("img")

			for img_tag in img_tags:
				img_url = img_tag.get("src")
				captions = figure.find_all("p")

				figure_caption = ""
				for caption in captions:
					figure_caption += caption.get_text()

				if img_url is not None:
					response = requests.get('https:'+ img_url, stream=True)



					figure_name = article_name + "_fig" + str(figure_number) + ".jpg"
					figure_name = article_name + "_fig" + str(figure_number) + ".jpg"
					figure_path = (
							Path("output")  / "figures" / figure_name
					)
					# print('init_figurepath',figure_path )
					# initialize the figure's json
					figure_json = {
						"title": soup.find("title").get_text(),
						"article_name": article_name,
						"image_url": image_url,
						"figure_name": figure_name,
						"full_caption": figure_caption,
						"figure_path": str(figure_path),
						"master_images": [],
						"article_url":[],
						"license": [],
						"open": [],
						"unassigned": {
							"master_images": [],
							"dependent_images": [],
							"inset_images": [],
							"subfigure_labels": [],
							"scale_bar_labels": [],
							"scale_bar_lines": [],
							"captions": [],
						},
					}
					# add all results
					article_json[figure_name] = figure_json
					figure_number += 1  # increment figure number
					# Open a file with write binary mode, and write to it
					figures_directory = self.results_directory / "figures"
					figure_path = os.path.join(figures_directory , figure_name)
					# print('figurepath',figure_path )
					with open(figure_path, 'wb') as out_file:
						shutil.copyfileobj(response.raw, out_file)
		return article_json

	def _load_model(self):
		pass

	def get_journal(self, filename):
		keywords = ['acs', 'nature', 'wiley', 'rsc']
		category = None

		with open(filename, "r", encoding="utf-8") as file:
			html_content = file.read()

		soup = BeautifulSoup(html_content, "html.parser")
		# Find all 'a' tags

		for link in soup.find_all('a'):
			url = link.get('href')
			for keyword in keywords:
				if keyword in url:
					category = keyword
					break
			if category:
				break
		return category

	def _update_exsclaim(self, exsclaim_dict, article_dict):
		"""Update the exsclaim_dict with article_dict contents

		Args:
			exsclaim_dict (dict): An EXSCLAIM JSON
			article_dict (dict):
		Returns:
			exsclaim_dict (dict): EXSCLAIM JSON with article_dict
				contents added.
		"""
		exsclaim_dict.update(article_dict)
		return exsclaim_dict

	def _appendJSON(self, filename, exsclaim_json):
		"""Commit updates to exsclaim json and update list of scraped articles

		Args:
			filename (string): File in which to store the updated EXSCLAIM JSON
			exsclaim_json (dict): Updated EXSCLAIM JSON
		"""
		with open(filename, "w") as f:
			json.dump(exsclaim_json, f, indent=3)
		articles_file = self.results_directory / "_articles"

	def _run_loop_function(self, search_query, exsclaim_json: dict, figure: Path, new_separated: set):
		...

	def run(self, search_query, exsclaim_json=None):
		"""Run the HTMLScraper to retrieve figures from user provided htmls

		Args:
			search_query (dict): A Search Query JSON to guide search
			exsclaim_json (dict): An EXSCLAIM JSON to store results in
		Returns:
			exsclaim_json (dict): Updated with results of search
		"""
		if exsclaim_json is None:
			exsclaim_json = {}
		directory_path = search_query["html_folder"]

		articles = glob(os.path.join(directory_path, '*.html'))

		html_directory = self.results_directory / "html"
		html_directory.mkdir(exist_ok=True)

		# Extract figures, captions, and metadata from each article
		for counter, article in enumerate(articles, start=1):
			with open(article, "r", encoding="utf-8") as file:
				html_article = file.read()
			soup = BeautifulSoup(html_article, "html.parser")
			url_tag = soup.find("link", rel="canonical")
			# print('url_tag', url_tag)
			if url_tag is not None:
				url = url_tag.get("href")
				with open(html_directory / (url.split("/")[-1] + ".html"), "w", encoding="utf-8") as file:
					file.write(str(soup))
			else:
				soup = BeautifulSoup(html_article, 'html.parser')
				meta_tag = soup.find('meta', attrs={'name': 'pbContext'})
				content = meta_tag['content']
				doi_str = [s for s in content.split(';') if 'doi' in s]
				article_doi_list = [doi for doi in doi_str if doi.startswith('article')]
				article_name = article_doi_list[0].split('\\:')[1].split("/")[1]
				with open(html_directory / (article_name + ".html"), "w", encoding="utf-8") as file:
					file.write(str(soup))


			self.display_info(f">>> ({counter} of {len(articles)}) Extracting figures from: {article.split('/')[-1]}")
			journal_name = self.get_journal(article)

			if journal_name == 'nature':
				article_dict = self.save_figures_nature(article)

			if journal_name == 'acs':
				article_dict = self.save_figures_acs(article)

			if journal_name == 'wiley':
				article_dict = self.save_figures_wiley(article)

			if journal_name == 'rsc':
				article_dict = self.save_figures_rsc(article)

			exsclaim_json = self._update_exsclaim(exsclaim_json, article_dict)

			if counter % 1000 == 0:
				self._appendJSON(self.results_directory / "exsclaim.json", exsclaim_json)

		t1 = time()
		self.display_info(
			">>> Time Elapsed: {0:.2f} sec ({1} articles)\n".format(
				t1 - t0, int(counter - 1)
			)
		)
		self._appendJSON(self.results_directory / "exsclaim.json", exsclaim_json)
		return exsclaim_json

		return self._run(search_query,
						 exsclaim_json,
						 "HTML Scraper",
						 "_captions",
						 "Parsing captions")
>>>>>>> 3eb26c4f


class CaptionDistributor(ExsclaimTool):
	"""
	CaptionDistributor object.
	Distribute subfigure caption chunks from full figure captions
	in an exsclaim_dict using custom caption nlp tools
	Parameters:
	model_path: str
		Absolute path to caption nlp model
	"""

	def __init__(self, search_query:dict=None):
		super().__init__(search_query if search_query is not None else {}, __name__ + ".CaptionDistributor")
		self.model_path = ""

	def _load_model(self):
		if "" in self.model_path:
			self.model_path = os.path.dirname(__file__) + "/captions/models/"
		# return caption.load_models(self.model_path) # TODO: Find out where load_models comes from

	def _update_exsclaim(self, search_query, exsclaim_dict, figure_name, delimiter, caption_dict):
		from exsclaim import caption

		llm = search_query["llm"]
		api = search_query["openai_API"]
		exsclaim_dict[figure_name]["caption_delimiter"] = delimiter
		html_filename = exsclaim_dict[figure_name]["article_name"]
		embeddings = OpenAIEmbeddings( openai_api_key=api)
		loader = UnstructuredHTMLLoader(os.path.join("output", search_query["name"], "html", f'{html_filename}.html'))
		documents = loader.load()
		# loader = UnstructuredHTMLLoader(os.path.join("exsclaim", "output", exsclaim_dict["name"], "html", f'{html_filename}.html'))
		for label in caption_dict.keys():

			# figure_name_part = (exsclaim_dict[figure_name]["figure_name"].split('.')[0]).split('_')[-1]
			# label_str = str(label)  # Ensure label is a string
			# caption = str(caption_dict.get(label, ''))  # Safely get the caption as a string
			# query = figure_name_part + label_str + " " + caption

			query = (exsclaim_dict[figure_name]["figure_name"].split('.')[0]).split('_')[-1] + str(label) + " " + str(caption_dict.get(label, ''))# caption_dict[label]
			# print(query)
			master_image = {
				"label": label,
				"description": caption_dict[label],  # ["description"],
				"keywords": safe_summarize_caption(query, api, llm).split(', '),
				# "context": get_context(query, documents, embeddings),
				# "general": get_keywords(get_context(query, documents, embeddings), api, llm).split(', '),
			}
			exsclaim_dict[figure_name]["unassigned"]["captions"].append(master_image)
		return exsclaim_dict

	def _appendJSON(self, exsclaim_json, captions_distributed):
		"""Commit updates to EXSCLAIM JSON and updates list of ed figures

		Args:
			results_directory (string): Path to results directory
			exsclaim_json (dict): Updated EXSCLAIM JSON
			figures_separated (set): Figures which have already been separated
		"""
		with open(self.results_directory / "exsclaim.json", "w") as f:
			json.dump(exsclaim_json, f, indent=3)
		with open(self.results_directory / "_captions", "a+") as f:
			for figure in captions_distributed:
				f.write("%s\n" % figure.split("/")[-1])

	def _run_loop_function(self, search_query, exsclaim_json:dict, figure:Path, new_separated:set):
		caption_text = exsclaim_json[figure_name]["full_caption"]
		# print('full caption',caption_text)
		delimiter = 0
		llm = search_query["llm"]
		# print('llm', llm)
		api = search_query["openai_API"]
		# print('api',api)
		caption_dict = safe_separate_captions(caption_text, api, llm="gpt-3.5-turbo")
		# caption.associate_caption_text( # here add the gpt3 code separate_captions(caption_text) #
		#  model, caption_text, search_query["query"]
		# )
		print(f"full caption dict: {caption_dict}")
		exsclaim_json = self._update_exsclaim(search_query,
											  exsclaim_json, figure, delimiter, caption_dict
											  )
		new_captions_distributed.add(figure_name)
		return exsclaim_json

	def run(self, search_query, exsclaim_json):
		"""Run the CaptionDistributor to distribute subfigure captions

		Args:
			search_query (dict): A Search Query JSON to guide search
			exsclaim_json (dict): An EXSCLAIM JSON to store results in
		Returns:
			exsclaim_json (dict): Updated with results of search
		"""
		return self._run(search_query,
						 exsclaim_json,
						 "Caption Separator",
						 "_captions",
						 "Parsing captions")<|MERGE_RESOLUTION|>--- conflicted
+++ resolved
@@ -31,15 +31,9 @@
 import shutil
 import cv2
 import numpy as np
-<<<<<<< HEAD
-from PIL import Image
-import numpy as np
-from langchain.embeddings import OpenAIEmbeddings
-=======
 
 
 __all__ = ["ExsclaimTool", "JournalScraper", "HTMLScraper", "CaptionDistributor"]
->>>>>>> 3eb26c4f
 
 
 class ExsclaimTool(ABC):
@@ -153,118 +147,6 @@
 
 
 class JournalScraper(ExsclaimTool):
-<<<<<<< HEAD
-    """
-    JournalScraper object.
-    Extract scientific figures from journal articles by passing
-    a json-style search query to the run method
-    Parameters:
-    None
-    """
-
-    journals = {
-        "nature": journal.Nature,
-    }
-
-    def __init__(self, search_query):
-        self.logger = logging.getLogger(__name__ + ".JournalScraper")
-        self.initialize_query(search_query)
-        self.new_articles_visited = set()
-
-    def _load_model(self):
-        pass
-
-    def _update_exsclaim(self, exsclaim_dict, article_dict):
-        """Update the exsclaim_dict with article_dict contents
-
-        Args:
-            exsclaim_dict (dict): An EXSCLAIM JSON
-            article_dict (dict):
-        Returns:
-            exsclaim_dict (dict): EXSCLAIM JSON with article_dict
-                contents added.
-        """
-        exsclaim_dict.update(article_dict)
-        return exsclaim_dict
-
-    def _appendJSON(self, filename, exsclaim_json):
-        """Commit updates to exsclaim json and update list of scraped articles
-
-        Args:
-            filename (string): File in which to store the updated EXSCLAIM JSON
-            exsclaim_json (dict): Updated EXSCLAIM JSON
-        """
-        with open(filename, "w") as f:
-            json.dump(exsclaim_json, f, indent=3)
-        articles_file = self.results_directory / "_articles"
-        with open(articles_file, "a") as f:
-            for article in self.new_articles_visited:
-                f.write("%s\n" % article.split("/")[-1])
-
-    def run(self, search_query, exsclaim_json={}):
-        """Run the JournalScraper to find relevant article figures
-
-        Args:
-            search_query (dict): A Search Query JSON to guide search
-            exsclaim_json (dict): An EXSCLAIM JSON to store results in
-        Returns:
-            exsclaim_json (dict): Updated with results of search
-        """
-        self.display_info("Running Journal Scraper\n")
-        # Checks that user inputted journal family has been defined and
-        # grabs instantiates an instance of the journal family object
-        journal_family_name = search_query["journal_family"]
-        if journal_family_name not in self.journals:
-            raise NameError(
-                "journal family {0} is not defined".format(journal_family_name)
-            )
-        journal_subclass = self.journals[journal_family_name]
-        j_instance = journal_subclass(search_query)
-
-        os.makedirs(self.results_directory, exist_ok=True)
-        t0 = time.time()
-        counter = 1
-        articles = j_instance.get_article_extensions()
-        # Extract figures, captions, and metadata from each article
-        for article in articles:
-            self.display_info(
-                ">>> ({0} of {1}) Extracting figures from: ".format(
-                    counter, len(articles)
-                )
-                + article.split("/")[-1]
-            )
-            try:
-                request = j_instance.domain + article
-                article_dict = j_instance.get_article_figures(request)
-                exsclaim_json = self._update_exsclaim(exsclaim_json, article_dict)
-                self.new_articles_visited.add(article)
-            except Exception:
-                 pass
-            #     exception_string = (
-            #        "<!> ERROR: An exception occurred in"
-            #        " JournalScraper on article: {}".format(article)
-            #     )
-            #     if self.print:
-            #        Printer(exception_string + "\n")
-            #     self.logger.exception(exception_string)
-
-            # Save to file every N iterations (to accomodate restart scenarios)
-            if counter % 1000 == 0:
-                self._appendJSON(
-                    self.results_directory / "exsclaim.json", exsclaim_json
-                )
-            counter += 1
-
-        t1 = time.time()
-        self.display_info(
-            ">>> Time Elapsed: {0:.2f} sec ({1} articles)\n".format(
-                t1 - t0, int(counter - 1)
-            )
-        )
-        self._appendJSON(self.results_directory / "exsclaim.json", exsclaim_json)
-        return exsclaim_json
-    
-=======
 	"""
 	JournalScraper object.
 	Extract scientific figures from journal articles by passing
@@ -920,7 +802,6 @@
 						 "HTML Scraper",
 						 "_captions",
 						 "Parsing captions")
->>>>>>> 3eb26c4f
 
 
 class CaptionDistributor(ExsclaimTool):
