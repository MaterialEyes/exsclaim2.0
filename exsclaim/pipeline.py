from .figure import FigureSeparator
from .tool import ExsclaimTool, CaptionDistributor, JournalScraper, HTMLScraper
from .utilities import paths, Printer, convert_labelbox_to_coords, crop_from_geometry

import logging
import numpy as np

<<<<<<< HEAD
from .figure import FigureSeparator
from .tool import CaptionDistributor, JournalScraper
from .utilities import boxes, paths
=======
from csv import writer
from cv2 import imwrite as cv_imwrite
from enum import Flag, auto
from functools import reduce
from json import load, dump
from os.path import isfile, splitext
from pathlib import Path
from PIL import Image, ImageDraw, ImageFont
from re import sub
from textwrap import wrap
from typing import Callable

__all__ = ["Pipeline", "SaveMethods"]


class SaveMethods(Flag):
    SUBFIGURES = auto()
    VISUALIZATION = auto()
    BOXES = auto()
    POSTGRES = auto()
    CSV = auto()
    MONGO = auto()

    @classmethod
    def from_str(cls, string:str):
        match(string):
            case "save_subfigures":
                return cls.SAVE_SUBFIGURES
            case "visualization" | "visualize":
                return cls.VISUALIZATION
            case "boxes":
                return cls.BOXES
            case "postgres":
                return cls.POSTGRES
            case "csv":
                return cls.CSV
            case "mongo":
                return cls.MONGO
            case _:
                raise ValueError(f"There is no corresponding save_method to: {string}.")

    @classmethod
    def from_list(cls, lst:list[str]):
        def get_values(value:str):
            try:
                return cls.from_str(value)
            except ValueError:
                return None
        return reduce(lambda x, y: x | y, filter(lambda x: x is not None, map(get_values, lst)))
>>>>>>> 3eb26c4f


class Pipeline:
    """Defines the exsclaim! pipeline"""

    def __init__(self, query_path):
        """initialize a Pipeline to run on query path and save to exsclaim path

        Args:
            query_path (dict or path to json): An EXSCLAIM user query JSON
        """
        self.logger = logging.getLogger(__name__)
        # Load Query on which Pipeline will run
        self.current_path = Path(__file__).resolve().parent
        if "test" == query_path:
            query_path = self.current_path / "tests" / "data" / "nature_test.json"

        if isinstance(query_path, dict):
            self.query_dict = query_path
            self.query_path = ""
        else:
            assert isfile(query_path), f"query path must be a dict, query path, or 'test', was {query_path}."
            self.query_path = query_path
            with open(self.query_path) as f:
                # Load query file to dict
                self.query_dict = load(f)

        # Set up file structure
        base_results_dir = paths.initialize_results_dir(self.query_dict.get("results_dir", None))
        
        self.results_directory = base_results_dir / self.query_dict["name"]
        self.results_directory.mkdir(exist_ok=True)

        # Set up logging
        self.print = False
        for log_output in self.query_dict.get("logging", []):
            if log_output.lower() == "print":
                self.print = True
            else:
                log_output = self.results_directory / log_output
                logging.basicConfig(filename=log_output, filemode="w+", level=logging.INFO, style="{")

        # Check for an existing exsclaim json
        try:
            self.exsclaim_path = self.results_directory / "exsclaim.json"
            with open(self.exsclaim_path, "r") as f:
                # Load configuration file values
                self.exsclaim_dict = load(f)
        except Exception:
            self.logger.info("No exsclaim.json file found, starting a new one.")
            # Keep preset values
            self.exsclaim_dict = {}

    def display_info(self, info):
        """Display information to the user as the specified in the query

        Args:
            info (str): A string to display (either to stdout, a log file)
        """
        if self.print:
            Printer(info)
        self.logger.info(info)

    def run(self, tools:list[ExsclaimTool]=None, figure_separator=True, caption_distributor=True, journal_scraper=True, html_scraper=True):
        """Run EXSCLAIM pipeline on Pipeline instance's query path

        Args:
            tools (list of ExsclaimTools): list of ExsclaimTool objects
                to run on query path in the order they will run. Default
                argument is JournalScraper, CaptionDistributor,
                FigureSeparator
            journal_scraper (boolean): true if JournalScraper should
                be included in tools list. Overridden by a tools argument
            caption_distributor (boolean): true if CaptionDistributor should
                be included in tools list. Overridden by a tools argument
            figure_separator (boolean): true if FigureSeparator should
                be included in tools list. Overridden by a tools argument
            html_scraper (boolean): true if FigureSeparator should
                be included in tools list. Overridden by a tools argument
        Returns:
            exsclaim_dict (dict): an exsclaim json
        Modifies:
            self.exsclaim_dict
        """
        exsclaim_art = """
        @@@@@@@@@@@@@@@@@@@@@@@@@@@@@@@@@@@@@@@@@@@@@@@@@@@@
        @@@@@@@@@@@@@@@@@@@&   /&@@@(   /@@@@@@@@@@@@@@@@@@@
        @@@@@@@@@@@@@@@ %@@@@@@@@@@@@@@@@@@@ *@@@@@@@@@@@@@@
        @@@@@@@@@@@@ @@@@@@@@@@@@@@,  .@@@@@@@@ *@@@@@@@@@@@
        @@@@@@@@@.#@@@@@@@@@@@@@@@@,    @@@@@@@@@@ @@@@@@@@@
        @@@@@@@&,@@@@@@@@@@@@@@@@@@.    @@@@@@@@@@@@ @@@@@@@
        @@@@@@ @@@@@@@@@@@@@@@@@@@@     @@@@@@@@@@@@@ @@@@@@
        @@@@@ @@@@@@@@@@@@@@@@@@@@@    *@@@@@@@@@@@@@@/@@@@@
        @@@@ @@@@@@@@@@@@@@@@@@@@@@    @@@@@@@@@@@@@@@@,@@@@
        @@@ @@@@@@@@@@@@@@@@@@@@@@&    @@@@@@@@@@@@@@@@@ @@@
        @@@,@@@@@@@@@@@@@@@@@@@@@@*   (@@@@@@@@@@@@@@@@@@%@@
        @@.@@@@@@@@@@@@@@@@@@@@@@@    @@@@@@@@@@@@@@@@@@@ @@
        @@ @@@@@@@@@@@@@@@@@@@@@@@    @@@@@@@@@@@@@@@@@@@ @@
        @@ @@@@@@@@@@@@@@@@@@@@@@/   &@@@@@@@@@@@@@@@@@@@ @@
        @@,@@@@@@@@@@@@@@@@@@@@@@    @@@@@@@@@@@@@@@@@@@@ @@
        @@@.@@@@@@@@@@@@@@@@@@@@&   @@@@@@@@@@@@@@@@@@@@@%@@
        @@@ @@@@@@@@@@@@@@@@@@@@@  /@@@@@@@@@@@@@@@@@@@@ @@@
        @@@@ @@@@@@@@@@@@@@@@@@@@@@@@@@@@@@@@@@@@@@@@@@,@@@@
        @@@@@ @@@@@@@@@@@@@@@@@@@@@@@@@@@@@@@@@@@@@@@@*@@@@@
        @@@@@@ @@@@@@@@@@@@@@@@@@@@@@@@@@@@@@@@@@@@@@ @@@@@@
        @@@@@@@@ @@@@@@@@@@@@    @@@@@@@@@@@@@@@@@@@ @@@@@@@
        @@@@@@@@@.(@@@@@@@@@@     @@@@@@@@@@@@@@@@ @@@@@@@@@
        @@@@@@@@@@@@ @@@@@@@@@#   #@@@@@@@@@@@@ /@@@@@@@@@@@
        @@@@@@@@@@@@@@@ ,@@@@@@@@@@@@@@@@@@@ &@@@@@@@@@@@@@@
        @@@@@@@@@@@@@@@@@@@@   ,%@@&/   (@@@@@@@@@@@@@@@@@@@
        @@@@@@@@@@@@@@@@@@@@@@@@@@@@@@@@@@@@@@@@@@@@@@@@@@@@
        """
        self.display_info(exsclaim_art)
        # set default values
        if tools is None:
            tools = []
            if journal_scraper:
                tools.append(JournalScraper(self.query_dict))
            if html_scraper:
                tools.append(HTMLScraper(self.query_dict))
            if caption_distributor:
                tools.append(CaptionDistributor(self.query_dict))
            if figure_separator:
                tools.append(FigureSeparator(self.query_dict))

        # run each ExsclaimTool on search query
        for tool in tools:
            self.exsclaim_dict = tool.run(self.query_dict, self.exsclaim_dict)

        # group unassigned objects
        self.group_objects()

        # Save results as specified
        save_methods = self.query_dict.get("save_format", None)
        if save_methods is not None:
            save_methods = SaveMethods.from_list(save_methods)

            if SaveMethods.SUBFIGURES in save_methods:
                self.to_file()

            if SaveMethods.VISUALIZATION in save_methods:
                for figure in self.exsclaim_dict:
                    self.make_visualization(figure)

            if SaveMethods.BOXES in save_methods:
                for figure in self.exsclaim_dict:
                    self.draw_bounding_boxes(figure)

            if SaveMethods.POSTGRES in save_methods:
                self.to_csv()
                self.to_postgres()

            elif SaveMethods.CSV in save_methods and SaveMethods.POSTGRES not in save_methods:
                self.to_csv()

            if SaveMethods.MONGO in save_methods:
                try:
                    import pymongo
                except ImportError | ModuleNotFoundError:
                    from os import system
                    system("pip install pymongo==4.7.3")
                    import pymongo

                db_client = pymongo.MongoClient(self.query_dict["mongo_connection"])
                db = db_client["materialeyes"]
                collection = db[self.query_dict["name"]]
                db_push = list(self.exsclaim_dict.values())
                collection.insert_many(db_push)

        return self.exsclaim_dict

    @staticmethod
    def assign_captions(figure) -> tuple[list[dict], dict]:
        """Assigns all captions to master_images JSONs for single figure

        Args:
            figure (dict): a Figure JSON
        Returns:
            masters (list of dicts): list of master_images JSONs
            unassigned (dict): the updated unassigned JSON
        """
        unassigned = figure.get("unassigned", {})
        masters = []

        captions = unassigned.get("captions", {})
        not_assigned = {[a["label"] for a in captions]}

        for index, master_image in enumerate(figure.get("master_images", [])):
            label_json = master_image.get("subfigure_label", {})
            subfigure_label = label_json.get("text", index)

            # remove periods or commas from around subfigure label
            processed_label = sub(r"[().,]", "", subfigure_label)
            paired = False

            for caption_label in captions:
                # remove periods or commas from around caption label
                processed_caption_label = sub(r"[().,]", "", caption_label["label"])

                # check if caption label and subfigure label match and caption label has not already been matched
                if (processed_caption_label.lower() != processed_label.lower() or processed_caption_label.lower() not in [a.lower() for a in not_assigned]):
                    continue

                print(f"Caption_label: {caption_label['description']}")
                master_image |= {
                    "caption": caption_label["description"], # .replace("\n", " ").strip()
                    "keywords": caption_label["keywords"],
                    # "context": caption_label["context"],
                    # "general": caption_label["general"],
                }

                masters.append(master_image)

                not_assigned.remove(caption_label["label"])
                # break to next master image if a pairing was found
                paired = True
                break

            if paired:
                continue
            # no pairing found, create empty fields
            master_image.setdefault("caption", [])
            master_image.setdefault("keywords", [])
            # master_image.setdefault("context", [])
            # master_image.setdefault("general", [])
            masters.append(master_image)

        # update unassigned captions
        unassigned["captions"] = [caption_label for caption_label in captions if caption_label["label"] in not_assigned]

        return masters, unassigned

    def group_objects(self):
        """Pair captions with subfigures for each figure in exsclaim json"""
        self.display_info("Matching Image Objects to Caption Text\n")
        figures = +len(self.exsclaim_dict)
        for counter, figure in enumerate(self.exsclaim_dict, start=1):
            self.display_info(f">>> ({counter:,} of {figures:,}) Matching objects from figure: {figure}")

            figure_json = self.exsclaim_dict[figure]
            masters, unassigned = self.assign_captions(figure_json)

            figure_json |= {
                "master_images": masters,
                "unassigned": unassigned
            }

        self.display_info(">>> SUCCESS!\n")
        with open(self.results_directory / "exsclaim.json", "w") as f:
            dump(self.exsclaim_dict, f, indent=3)

        return self.exsclaim_dict

    # ## Save Methods ## #

    def to_file(self):
        """ Saves data to a csv and saves subfigures as individual images
        
        Modifies:
            Creates directories to save each subfigure
        """
        def write(image:dict, directory:Path, name_generator:Callable[[str], list[str]], order_c_copy=False):
            """
            An inner function designed to reduce the amount of needed code in the to_file function.

            :param dict image: The image JSON object.
            :param pathlib.Path directory: The directory where the image should be written.
            :param Callable[[str], list[str]] name_generator: How the names of the image files should be generated.
            The only parameter is the determined classification of the image.
            :param bool order_c_copy: If the path should be copied with order='C' as the only parameter.
            Added so the call for the master image would be the same as before.
            """
            directory.mkdir(exist_ok=True)
            _class = image.get("classification", "uas")[:3].lower()
            _name = '_'.join(name_generator(_class)) + figure_extension

            # save image to file
            patch = crop_from_geometry(image['geometry'], figure)
            if order_c_copy:
                patch = patch.copy(order='C')

            try:
                cv_imwrite(str(directory / _name), patch)
            except Exception as err:
                self.logger.exception((f"Error in saving cropped master image of figure: {figure_root_name}. {err}"))

        self.display_info(f"Printing Master Image Objects to: {self.results_directory / 'images'}\n")
        for figure_name in self.exsclaim_dict:
            figure_root_name, figure_extension = splitext(figure_name) # figure_name is <figure_root_name>.<figure_extension>
            try:
                figure = np.asarray(Image.open(self.results_directory / "figures" / figure_name))
            except Exception as e:
                self.logger.exception((f"Error printing {figure_name} to file. It may be damaged! {e}"))
                figure = np.zeros((256,256))

            # save each master, inset, and dependent image as their own file in a directory according to label
            figure_dict = self.exsclaim_dict[figure_name]
            for master_image in figure_dict.get("master_images", []):
                # create a directory for each master image in <results_dir>/images/<figure_name>/<subfigure_label>
                directory = self.results_directory / "images" / figure_root_name / master_image['subfigure_label']['text']
                write(master_image, directory,
                      lambda _class: [figure_root_name, master_image['subfigure_label']['text'], _class], order_c_copy=True)

                # Repeat for dependents of the master image to file
                for dependent_id, dependent_image in enumerate(master_image.get("dependent_images", [])):
                    dependent_root_name = directory / "dependent"
                    write(dependent_image, dependent_root_name,
                          lambda _class: [master_name.split('par')[0] + f"dep{dependent_id}", _class])

                    # Repeat for insets of dependents of master image to file
                    for inset_id, inset_image in enumerate(dependent_image.get("inset_images", [])):
                        inset_root_name = dependent_root_name / "inset"
                        write(inset_root_name, inset_image,
                              lambda _class: [dependent_name.split(figure_extension)[0][0:-3] + f"ins{inset_id}", _class])

                # Write insets of masters to file
                for inset_id, inset_image in enumerate(master_image.get("inset_images", [])):
                    inset_root_name = directory / "inset"
                    write(inset_root_name, inset_image,
                          lambda _class: [master_name.split(figure_extension)[0][0:-3] + f"ins{inset_id}", _class])

        self.display_info(">>> SUCCESS!\n")

    def make_visualization(self, figure_name):
        """Save subfigures and their labels as images

        Args:
            figure_name (str): A path to the image (.png, .jpg, or .gif)
                file containing the article figure
        Modifies:
            Creates images and text files in <save_path>/extractions folders
            showing details about each subfigure
        """
        def draw_box(geometry, width=2, outline="green", **kwargs):
            coords = convert_labelbox_to_coords(geometry)
            bounding_box = tuple(map(int, coords))
            draw_full_figure.rectangle(bounding_box, width=width, outline=outline, **kwargs)
        
        (self.results_directory / "extractions").mkdir(exist_ok=True)
        figure_json = self.exsclaim_dict[figure_name]
        master_images = figure_json.get("master_images", [])
        # to handle older versions that didn't store height and width
        for master_image in master_images:
            if "height" not in master_image or "width" not in master_image:
                x1, y1, x2, y2 = convert_labelbox_to_coords(master_image["geometry"])
                master_image["height"] = y2 - y1
                master_image["width"] = x2 - x1

        image_buffer = 150
        height = int(sum([master["height"] + image_buffer for master in master_images]))
        width = int(max([master["width"] for master in master_images]))
        image_width = max(width, 500)
        image_height = height

        # Make and save images
        labeled_image = Image.new(mode="RGB", size=(image_width, image_height))
        draw = ImageDraw.Draw(labeled_image)
        try:
            font = ImageFont.truetype("/usr/share/fonts/truetype/dejavu/DejaVuSans.ttf")
        except OSError:
            font = ImageFont.load_default()

        figures_path = self.results_directory / "figures"
        full_figure = Image.open(figures_path / figure_json["figure_name"]).convert("RGB")
        draw_full_figure = ImageDraw.Draw(full_figure)

        image_y = 0
        for subfigure_json in master_images:
            x1, y1, x2, y2 = convert_labelbox_to_coords(subfigure_json["geometry"])
            classification = subfigure_json["classification"]
            caption = "\n".join(subfigure_json.get("caption", []))
            caption = "\n".join(wrap(caption, width=100))

            subfigure_label = subfigure_json["subfigure_label"]["text"]
            scale_bar_label = subfigure_json.get("scale_label", "None")
            scale_bars = subfigure_json.get("scale_bars", [])

            # Draw bounding boxes on detected objects
            for scale_bar in scale_bars:
                draw_box(scale_bar["geometry"])
                if scale_bar["label"]:
                    draw_box(scale_bar["label"]["geometry"])

            label_geometry = subfigure_json["subfigure_label"]["geometry"]
            if label_geometry:
                draw_box(label_geometry)
            # Draw image
            subfigure = full_figure.crop((int(x1), int(y1), int(x2), int(y2)))
            text = f"Subfigure Label: {subfigure_label}\nClassification: {classification}\nScale Bar Label: {scale_bar_label}\nCaption:\n{caption}"
            text.encode("utf-8")
            labeled_image.paste(subfigure, box=(0, image_y))
            image_y += int(subfigure_json["height"])
            draw.text((0, image_y), text, fill="white", font=font)
            image_y += image_buffer

        del draw
        labeled_image.save(self.results_directory / "extractions" / figure_name)

    def draw_bounding_boxes(self, figure_name:str, draw_scale=True, draw_labels=False, draw_subfigures=False):
        """Save figures with bounding boxes drawn

        Args:
            figure_name (str): A path to the image (.png, .jpg, or .gif) file containing the article figure
            draw_scale (bool): If True, draws scale object bounding boxes
            draw_labels (bool): If True, draws subfigure label bounding boxes
            draw_subfigures (bool): If True, draws subfigure bounding boxes
        Modifies:
            Creates images and text files in <save_path>/boxes folders
            showing details about each subfigure
        """
        def append_bbox(geometry, lst:list):
            coords = convert_labelbox_to_coords(geometry)
            bounding_box = tuple(map(int, coords))
            lst.append(bounding_box)

        (self.results_directory / "boxes").mkdir(exist_ok=True)
        figure_json = self.exsclaim_dict[figure_name]
        master_images = figure_json.get("master_images", [])

        figures_path = self.results_directory / "figures"
        full_figure = Image.open(figures_path / figure_json["figure_name"]).convert("RGB")
        draw_full_figure = ImageDraw.Draw(full_figure)

        scale_objects = []
        subfigure_labels = []
        subfigures = []
        for subfigure_json in master_images:
            # collect subfigures
            subfigures.append(convert_labelbox_to_coords(subfigure_json["geometry"]))

            # Collect scale bar objects
            for scale_bar in subfigure_json.get("scale_bars", []):
                append_bbox(scale_bar["geometry"], scale_objects)
                if scale_bar["label"]:
                    append_bbox(scale_bar["label"]["geometry"], scale_objects)

            # Collect subfigure labels
            label_geometry = subfigure_json["subfigure_label"]["geometry"]
            if label_geometry:
                append_bbox(label_geometry, subfigure_labels)

        unassigned_scale = figure_json.get("unassigned", {}).get("scale_bar_objects", [])
        for scale_object in unassigned_scale:
            if "geometry" in scale_object:
                geometry = scale_object["geometry"]
            elif scale_object.get("label") is not None:
                geometry = scale_object["label"]["geometry"]
            else:
                continue

            append_bbox(geometry, scale_objects)

        # Draw desired bounding boxes
        if draw_scale:
            for bounding_box in scale_objects:
                draw_full_figure.rectangle(bounding_box, width=2, outline="green")

        if draw_labels:
            for bounding_box in subfigure_labels:
                draw_full_figure.rectangle(bounding_box, width=2, outline="green")

        if draw_subfigures:
            for bounding_box in subfigures:
                draw_full_figure.rectangle(bounding_box, width=2, outline="red")

        del draw_full_figure
        full_figure.save(self.results_directory / "boxes" / figure_name)

    def to_csv(self):
        """Places data in a set of csv's ready for database upload

        Modifies:
            Creates csv/ folder with article, figure, scalebar, scalebarlabel, subfigure, and subfigurelabel csvs.
        """
        exsclaim_json = self.exsclaim_dict
        csv_dir = self.results_directory / "csv"
        csv_dir.mkdir(exist_ok=True)

        articles = set()
        subfigures = set()
        classification_codes = {
            "microscopy": "MC",
            "diffraction": "DF",
            "graph": "GR",
            "basic_photo": "PH",
            "illustration": "IL",
            "unclear": "UN",
            "parent": "PT",
        }

        csv_info = {
           "article": [],
           "figure": [],
           "subfigure": [],
           "subfigure_label": [],
           "scale_label": [],
           "scale": []
        }

        for figure_name, figure_json in exsclaim_json.items():
            # create row for unique articles
            article_id = figure_json["article_name"]
            if article_id not in articles:
                csv_info["article"].append([
                    article_id,
                    figure_json["title"],
                    figure_json["article_url"],
                    figure_json["license"],
                    figure_json["open"],
                    figure_json.get("authors", ""),
                    figure_json.get("abstract", ""),
                ])
                articles.add(article_id)

            base_name = ".".join(figure_name.split(".")[:-1])
            figure_id = sub("_fig", "-fig", base_name)

            # create row for figure.csv
            csv_info["figure"].append([
                figure_id,
                figure_json["full_caption"],
                figure_json["caption_delimiter"],
                figure_json["image_url"],
                figure_json["figure_path"],
                figure_json["article_name"],
            ])

            # loop through subfigures
            for master_image in figure_json.get("master_images", []):
                subfigure_label = master_image["subfigure_label"]["text"]
                subfigure_coords = convert_labelbox_to_coords(master_image["geometry"])
                subfigure_id = f"{figure_id}-{subfigure_label}"
                if subfigure_id in subfigures:
                    continue

                subfigures.add(subfigure_id)
                csv_info["subfigure"].append([
                    subfigure_id,
                    classification_codes[master_image["classification"]],
                    master_image.get("height", None),
                    master_image.get("width", None),
                    master_image.get("nm_height", None),
                    master_image.get("nm_width", None),
                    *subfigure_coords,
                    "\t".join(master_image["caption"]),
                    str(master_image["keywords"]).replace("[", "{").replace("]", "}"),
                    # str(master_image["general"]).replace("[", "{").replace("]", "}"),
                    figure_id,
                ])

                if master_image["subfigure_label"].get("geometry", None):
                    subfigure_label_coords = convert_labelbox_to_coords(master_image["subfigure_label"]["geometry"])
                    csv_info["subfigure_label"].append([
                        master_image["subfigure_label"]["text"],
                        *subfigure_label_coords,
                        master_image["subfigure_label"].get(
                            "label_confidence", None
                        ),
                        master_image["subfigure_label"].get("box_confidence", None),
                        subfigure_id,
                    ])

                for i, scale_bar in enumerate(master_image.get("scale_bars", [])):
                    scale_bar_id = f"{subfigure_id}-{i}"
                    scale_bar_coords = convert_labelbox_to_coords(scale_bar["geometry"])
                    csv_info["scale"].append([
                        scale_bar_id,
                        *scale_bar_coords,
                        scale_bar.get("length", None),
                        scale_bar.get("label_line_distance", None),
                        scale_bar.get("confidence", None),
                        subfigure_id,
                    ])

                    if scale_bar.get("label", None) is None:
                        continue

                    scale_label = scale_bar["label"]
                    scale_label_coords = convert_labelbox_to_coords(scale_label["geometry"])
                    csv_info["scale_label"].append([
                        scale_label["text"],
                        *scale_label_coords,
                        scale_label.get("label_confidence", None),
                        scale_label.get("box_confidence", None),
                        scale_label.get("nm", None),
                        scale_bar_id,
                    ])

        # Save lists of rows to csvs
        for _type, rows in csv_info.items():
            with open(csv_dir / f"{sub('_', '', _type)}.csv", "w", encoding="utf-8", newline="") as file:
                with writer(file) as csv_writer:
                    csv_writer.writerows(rows)

    def to_postgres(self):
        """Send csv files to a postgres database

        Modifies:
            Fills an existing postgres database with data from csv/ dir
        """
        from .utilities.postgres import Database

        csv_dir = self.results_directory / "csv"
        with Database("exsclaim") as db:
            for table_name in ("article", "figure", "subfigure", "scalebar", "scalebarlabel", "subfigurelabel"):
                table_name = "results_" + table_name
                db.copy_from(csv_dir / f"{table_name}.csv", table_name)
                db.commit()<|MERGE_RESOLUTION|>--- conflicted
+++ resolved
@@ -5,11 +5,6 @@
 import logging
 import numpy as np
 
-<<<<<<< HEAD
-from .figure import FigureSeparator
-from .tool import CaptionDistributor, JournalScraper
-from .utilities import boxes, paths
-=======
 from csv import writer
 from cv2 import imwrite as cv_imwrite
 from enum import Flag, auto
@@ -59,7 +54,6 @@
             except ValueError:
                 return None
         return reduce(lambda x, y: x | y, filter(lambda x: x is not None, map(get_values, lst)))
->>>>>>> 3eb26c4f
 
 
 class Pipeline:
